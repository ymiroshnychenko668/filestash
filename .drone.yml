--- conflicted
+++ resolved
@@ -1,25 +1,4 @@
 pipeline:
-<<<<<<< HEAD
-  test:
-    group: test
-    image: machines/nuage_build
-    pull: true
-    environment:
-      - GOPATH=/tmp/go
-      - PKG_CONFIG_PATH=/usr/local/lib/pkgconfig/
-      - LD_LIBRARY_PATH=/usr/local/lib
-      - CGO_LDFLAGS_ALLOW='-fopenmp'
-    commands:
-      # Prepare
-      - mkdir -p $GOPATH/src/github.com/mickael-kerjean/nuage
-      - mv * $GOPATH/src/github.com/mickael-kerjean/nuage
-      - cd $GOPATH/src/github.com/mickael-kerjean/nuage
-      - cd server
-      - go get
-      - go test -v ./...
-
-=======
->>>>>>> 0de43c72
   publish_docker:
     group: release
     image: docker
@@ -31,9 +10,5 @@
     commands:
       - echo $DOCKER_PASSWORD | docker login -u=$DOCKER_USERNAME --password-stdin
       - docker pull alpine:latest
-<<<<<<< HEAD
-      - docker build --no-cache -t machines/nuage:master docker/prod
-=======
       - docker build --no-cache -t machines/nuage docker/prod
->>>>>>> 0de43c72
       - docker push machines/nuage